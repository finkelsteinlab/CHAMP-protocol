import matplotlib
matplotlib.use('Agg')
import matplotlib.pyplot as plt
from champ.grid import GridImages
from champ import plotting, fastqimagealigner, stats, error
from collections import Counter, defaultdict
import functools
import h5py
import logging
import multiprocessing
from multiprocessing import Manager
import os
import sys
import re
from copy import deepcopy
import math
import gc

log = logging.getLogger(__name__)
stats_regex = re.compile(r'''^(\w+)_(?P<row>\d+)_(?P<column>\d+)_stats\.txt$''')


<<<<<<< HEAD
def run(rotation_adjustment, alignment_tile_data, h5_filenames, path_info, snr, min_hits, fia, end_tiles, alignment_channel, all_tile_data, metadata, make_pdfs, sequencing_chip):
=======
def run(rotation_adjustment, h5_filenames, path_info, snr, min_hits, fia, end_tiles, alignment_channel, all_tile_data, metadata, make_pdfs, sequencing_chip):
>>>>>>> 095bdc10
    image_count = count_images(h5_filenames, alignment_channel)
    num_processes, chunksize = calculate_process_count(image_count)
    log.debug("Aligning alignment images with %d cores with chunksize %d" % (num_processes, chunksize))

    # Iterate over images that are probably inside an Illumina tile, attempt to align them, and if they
    # align, do a precision alignment and write the mapped FastQ reads to disk
<<<<<<< HEAD
    alignment_func = functools.partial(perform_alignment, rotation_adjustment, alignment_tile_data, path_info, snr, min_hits, metadata['microns_per_pixel'],
=======
    alignment_func = functools.partial(perform_alignment, rotation_adjustment, path_info, snr, min_hits, metadata['microns_per_pixel'],
>>>>>>> 095bdc10
                                       sequencing_chip, all_tile_data, make_pdfs, fia)

    pool = multiprocessing.Pool(num_processes)
    pool.map_async(alignment_func,
                   iterate_all_images(h5_filenames, end_tiles, alignment_channel), chunksize=chunksize).get(timeout=sys.maxint)
    log.debug("Done aligning!")


def run_data_channel(h5_filenames, channel_name, path_info, alignment_tile_data, all_tile_data, metadata, clargs):
    image_count = count_images(h5_filenames, channel_name)
    num_processes, chunksize = calculate_process_count(image_count)
    log.debug("Aligning data images with %d cores with chunksize %d" % (num_processes, chunksize))

    log.debug("Loading reads into FASTQ Image Aligner.")
    fastq_image_aligner = fastqimagealigner.FastqImageAligner(metadata['microns_per_pixel'])
    fastq_image_aligner.load_reads(alignment_tile_data)
    log.debug("Reads loaded.")
    second_processor = functools.partial(process_data_image, path_info, all_tile_data,
                                         clargs.microns_per_pixel, clargs.make_pdfs,
                                         channel_name, fastq_image_aligner, clargs.min_hits)
    pool = multiprocessing.Pool(num_processes)
    log.debug("Doing second channel alignment of all images with %d cores" % num_processes)
    pool.map_async(second_processor,
                   load_aligned_stats_files(h5_filenames, metadata['alignment_channel'], path_info),
                   chunksize=chunksize).get(sys.maxint)
    log.debug("Done aligning!")
    del fastq_image_aligner
    del pool


<<<<<<< HEAD
def perform_alignment(rotation_adjustment, alignment_tile_data, path_info, snr, min_hits, um_per_pixel, sequencing_chip, all_tile_data,
=======
def perform_alignment(rotation_adjustment, path_info, snr, min_hits, um_per_pixel, sequencing_chip, all_tile_data,
>>>>>>> 095bdc10
                      make_pdfs, prefia, image_data):
    # Does a rough alignment, and if that works, does a precision alignment and writes the corrected
    # FastQ reads to disk
    row, column, channel, h5_filename, possible_tile_keys, base_name = image_data

    image = load_image(h5_filename, channel, row, column)
    log.debug("Aligning image from %s. Row: %d, Column: %d " % (base_name, image.row, image.column))
    # first get the correlation to random tiles, so we can distinguish signal from noise
    fia = process_alignment_image(rotation_adjustment, snr, sequencing_chip, base_name, um_per_pixel, image, possible_tile_keys, deepcopy(prefia))

    if fia.hitting_tiles:
        # The image data aligned with FastQ reads!
        try:
            fia.precision_align_only(min_hits)
        except ValueError:
            log.debug("Too few hits to perform precision alignment. Image: %s Row: %d Column: %d " % (base_name, image.row, image.column))
        else:
            result = write_output(image.index, base_name, fia, path_info, all_tile_data, make_pdfs, um_per_pixel)
            print("Write alignment for %s: %s" % (image.index, result))

    # Force the GC to run, since otherwise memory usage blows up
    del fia
    del image
    gc.collect()


def make_output_directories(h5_filenames, path_info):
    for h5_filename in h5_filenames:
        base_name = os.path.splitext(h5_filename)[0]
        for directory in (path_info.figure_directory, path_info.results_directory):
            full_directory = os.path.join(directory, base_name)
            if not os.path.exists(full_directory):
                os.makedirs(full_directory)


def get_end_tiles(rotation_adjustment, h5_filenames, alignment_channel, snr, metadata, sequencing_chip, fia):
    with h5py.File(h5_filenames[0]) as first_file:
        grid = GridImages(first_file, alignment_channel)
        # no reason to use all cores yet, since we're IO bound?
        num_processes = len(h5_filenames)
        pool = multiprocessing.Pool(num_processes)
        base_column_checker = functools.partial(check_column_for_alignment, rotation_adjustment, alignment_channel, snr, sequencing_chip, metadata['microns_per_pixel'], fia)
        left_end_tiles = dict(find_bounds(pool, h5_filenames, base_column_checker, grid.columns, sequencing_chip.left_side_tiles))
        right_end_tiles = dict(find_bounds(pool, h5_filenames, base_column_checker, reversed(grid.columns), sequencing_chip.right_side_tiles))

    default_left_tile, default_left_column = decide_default_tiles_and_columns(left_end_tiles)
    default_right_tile, default_right_column = decide_default_tiles_and_columns(right_end_tiles)
    end_tiles = build_end_tiles(h5_filenames, sequencing_chip, left_end_tiles, default_left_tile, right_end_tiles,
                                default_right_tile, default_left_column, default_right_column)
    return end_tiles


def build_end_tiles(h5_filenames, experiment_chip, left_end_tiles, default_left_tile, right_end_tiles,
                    default_right_tile, default_left_column, default_right_column):
    end_tiles = {}
    # Now build up the end tile data structure
    for filename in h5_filenames:
        left_tiles, left_column = left_end_tiles.get(filename, ([default_left_tile], default_left_column))
        right_tiles, right_column = right_end_tiles.get(filename, ([default_right_tile], default_right_column))
        min_column, max_column = min(left_column, right_column), max(left_column, right_column)
        tile_map = experiment_chip.expected_tile_map(left_tiles, right_tiles, min_column, max_column)
        end_tiles[filename] = min_column, max_column, tile_map
    return end_tiles


def count_images(h5_filenames, channel):
    image_count = 0
    for h5_filename in h5_filenames:
        with h5py.File(h5_filename, 'r') as h5:
            grid = GridImages(h5, channel)
            image_count += len(grid)
    return image_count


def calculate_process_count(image_count):
    # Leave at least two processors free so we don't totally hammer the server
    num_processes = max(multiprocessing.cpu_count() - 2, 1)
    # we add 1 to the chunksize to ensure that at most one processor will have less than a full workload the entire time
    # we set the minimum to 32 to ensure that in small datasets, we have constant throughput
    chunksize = min(32, int(math.ceil(float(image_count) / float(num_processes))) + 1)
    return num_processes, chunksize


def extract_rc_info(stats_file):
    match = stats_regex.match(stats_file)
    if match:
        return int(match.group('row')), int(match.group('column'))
    raise ValueError("Invalid stats file: %s" % str(stats_file))


def load_aligned_stats_files(h5_filenames, alignment_channel, path_info):
    for h5_filename in h5_filenames:
        base_name = os.path.splitext(h5_filename)[0]
        for filename in os.listdir(os.path.join(path_info.results_directory, base_name)):
            if filename.endswith('_stats.txt') and alignment_channel in filename:
                try:
                    row, column = extract_rc_info(filename)
                except ValueError:
                    log.warn("Invalid stats file: %s" % str(filename))
                    continue
                else:
                    yield h5_filename, base_name, filename, row, column


def process_data_image(path_info, all_tile_data, um_per_pixel, make_pdfs, channel,
                       fastq_image_aligner, min_hits, (h5_filename, base_name, stats_filepath, row, column)):
    image = load_image(h5_filename, channel, row, column)
    cluster_filepath = os.path.join(base_name, '%s.cat' % image.index)
    stats_filepath = os.path.join(path_info.results_directory, base_name, stats_filepath)
    local_fia = deepcopy(fastq_image_aligner)
    local_fia.set_image_data(image, um_per_pixel)
    local_fia.set_clusters_from_file(cluster_filepath)
    local_fia.alignment_from_alignment_file(stats_filepath)
    try:
        local_fia.precision_align_only(min_hits)
    except (IndexError, ValueError):
        log.debug("Could not precision align %s" % image.index)
    else:
        log.debug("Processed 2nd channel for %s" % image.index)
        write_output(image.index, base_name, local_fia, path_info, all_tile_data, make_pdfs, um_per_pixel)
    del local_fia
    del image


def load_image(h5_filename, channel, row, column):
    with h5py.File(h5_filename) as h5:
        grid = GridImages(h5, channel)
        return grid.get(row, column)


def decide_default_tiles_and_columns(end_tiles):
    all_tiles = []
    columns = []
    for filename, (tiles, column) in end_tiles.items():
        for tile in tiles:
            all_tiles.append(tile)
        columns.append(column)
    best_tile, best_column = Counter(all_tiles).most_common(1)[0][0], Counter(columns).most_common(1)[0][0]
    return best_tile, best_column


def find_bounds(pool, h5_filenames, base_column_checker, columns, possible_tile_keys):
    end_tiles = Manager().dict()
    for column in columns:
        column_checker = functools.partial(base_column_checker, end_tiles, column, possible_tile_keys)
        pool.map_async(column_checker, h5_filenames).get(sys.maxint)
        if end_tiles:
            return end_tiles
    error.fail("Could not find end tiles! This means that your data did not align to phix (or whatever you used for alignment) at all!")


def check_column_for_alignment(rotation_adjustment, channel, snr, sequencing_chip, um_per_pixel, fia,
                               end_tiles, column, possible_tile_keys, h5_filename):
    base_name = os.path.splitext(h5_filename)[0]
    with h5py.File(h5_filename) as h5:
        grid = GridImages(h5, channel)
        # We use row 3 because it's in the center of the circular regions where Illumina data is available
        for row in (3, 4, 2):
            image = grid.get(row, column)
            if image is None:
                log.warn("Could not find an image for %s Row %d Column %d" % (base_name, row, column))
                return
            log.debug("Aligning %s Row %d Column %d against PhiX" % (base_name, row, column))
            fia = process_alignment_image(rotation_adjustment, snr, sequencing_chip, base_name, um_per_pixel, image, possible_tile_keys, deepcopy(fia))
            if fia.hitting_tiles:
                log.debug("%s aligned to at least one tile!" % image.index)
                # because of the way we iterate through the images, if we find one that aligns,
                # we can just stop because that gives us the outermost column of images and the
                # outermost FastQ tile
                end_tiles[h5_filename] = [tile.key for tile in fia.hitting_tiles], image.column
                break
    del fia


def iterate_all_images(h5_filenames, end_tiles, channel):
    # We need an iterator over all images to feed the parallel processes. Since each image is
    # processed independently and in no particular order, we need to return information in addition
    # to the image itself that allow files to be written in the correct place and such
    for h5_filename in h5_filenames:
        base_name = os.path.splitext(h5_filename)[0]
        with h5py.File(h5_filename) as h5:
            grid = GridImages(h5, channel)
            min_column, max_column, tile_map = end_tiles[h5_filename]
            for column in range(min_column, max_column):
                for row in range(grid._height):
                    image = grid.get(row, column)
                    if image is not None:
                        yield row, column, channel, h5_filename, tile_map[image.column], base_name


def load_read_names(file_path):
    if not file_path:
        return {}
    # reads a FastQ file with Illumina read names
    with open(file_path) as f:
        tiles = defaultdict(set)
        for line in f:
            try:
                lane, tile = line.strip().rsplit(':', 4)[1:3]
            except ValueError:
                if line.strip():
                    log.warn("Invalid line in read file: %s" % file_path)
                    log.warn("The invalid line was: %s" % line)
            else:
                key = 'lane{0}tile{1}'.format(lane, tile)
                tiles[key].add(line.strip())
    del f
    return {key: list(values) for key, values in tiles.items()}


def process_alignment_image(rotation_adjustment, snr, sequencing_chip, base_name, um_per_pixel, image, possible_tile_keys, fia):
<<<<<<< HEAD
    cluster_filepath = os.path.join(base_name, '%s.cat' % image.index)
    if not os.path.exists(cluster_filepath):
=======
    sexcat_fpath = os.path.join(base_name, '%s.cat' % image.index)
    if not os.path.exists(sexcat_fpath):
>>>>>>> 095bdc10
        return fia
    fia.set_image_data(image, um_per_pixel)
    fia.set_clusters_from_file(cluster_filepath)
    fia.rough_align(possible_tile_keys,
                    sequencing_chip.rotation_estimate + rotation_adjustment,
                    sequencing_chip.tile_width,
                    snr_thresh=snr)
    return fia


def load_existing_score(stats_file_path):
    if os.path.isfile(stats_file_path):
        with open(stats_file_path) as f:
            try:
                return stats.AlignmentStats().from_file(f).score
            except (TypeError, ValueError):
                return 0
    return 0


def write_output(image_index, base_name, fastq_image_aligner, path_info, all_tile_data, make_pdfs, um_per_pixel):
    stats_file_path = os.path.join(path_info.results_directory, base_name, '{}_stats.txt'.format(image_index))
    all_read_rcs_filepath = os.path.join(path_info.results_directory, base_name, '{}_all_read_rcs.txt'.format(image_index))

    # if we've already aligned this channel with a different strategy, the current alignment may or may not be better
    # here we load some data so we can make that comparison
    existing_score = load_existing_score(stats_file_path)

    new_stats = fastq_image_aligner.alignment_stats
    if existing_score > 0:
        log.debug("Alignment already exists for %s/%s, skipping. Score difference: %d." % (base_name, image_index, (new_stats.score - existing_score)))
        return False

    # save information about how to align the images
    log.info("Saving alignment with score of %s\t\t%s" % (new_stats.score, base_name))
    with open(stats_file_path, 'w+') as f:
        f.write(new_stats.serialized)

    # save the corrected location of each read
    all_fastq_image_aligner = fastqimagealigner.FastqImageAligner(um_per_pixel)
    all_fastq_image_aligner.all_reads_fic_from_aligned_fic(fastq_image_aligner, all_tile_data)
    with open(all_read_rcs_filepath, 'w+') as f:
        for line in all_fastq_image_aligner.read_names_rcs:
            f.write(line)

    # save some diagnostic PDFs that give a nice visualization of the alignment
    if make_pdfs:
        ax = plotting.plot_all_hits(fastq_image_aligner)
        ax.figure.savefig(os.path.join(path_info.figure_directory, base_name, '{}_all_hits.pdf'.format(image_index)))
        plt.close()
        ax = plotting.plot_hit_hists(fastq_image_aligner)
        ax.figure.savefig(os.path.join(path_info.figure_directory, base_name, '{}_hit_hists.pdf'.format(image_index)))
        plt.close()
    del all_fastq_image_aligner
    del fastq_image_aligner
    return True<|MERGE_RESOLUTION|>--- conflicted
+++ resolved
@@ -20,22 +20,14 @@
 stats_regex = re.compile(r'''^(\w+)_(?P<row>\d+)_(?P<column>\d+)_stats\.txt$''')
 
 
-<<<<<<< HEAD
-def run(rotation_adjustment, alignment_tile_data, h5_filenames, path_info, snr, min_hits, fia, end_tiles, alignment_channel, all_tile_data, metadata, make_pdfs, sequencing_chip):
-=======
 def run(rotation_adjustment, h5_filenames, path_info, snr, min_hits, fia, end_tiles, alignment_channel, all_tile_data, metadata, make_pdfs, sequencing_chip):
->>>>>>> 095bdc10
     image_count = count_images(h5_filenames, alignment_channel)
     num_processes, chunksize = calculate_process_count(image_count)
     log.debug("Aligning alignment images with %d cores with chunksize %d" % (num_processes, chunksize))
 
     # Iterate over images that are probably inside an Illumina tile, attempt to align them, and if they
     # align, do a precision alignment and write the mapped FastQ reads to disk
-<<<<<<< HEAD
-    alignment_func = functools.partial(perform_alignment, rotation_adjustment, alignment_tile_data, path_info, snr, min_hits, metadata['microns_per_pixel'],
-=======
     alignment_func = functools.partial(perform_alignment, rotation_adjustment, path_info, snr, min_hits, metadata['microns_per_pixel'],
->>>>>>> 095bdc10
                                        sequencing_chip, all_tile_data, make_pdfs, fia)
 
     pool = multiprocessing.Pool(num_processes)
@@ -66,11 +58,7 @@
     del pool
 
 
-<<<<<<< HEAD
-def perform_alignment(rotation_adjustment, alignment_tile_data, path_info, snr, min_hits, um_per_pixel, sequencing_chip, all_tile_data,
-=======
 def perform_alignment(rotation_adjustment, path_info, snr, min_hits, um_per_pixel, sequencing_chip, all_tile_data,
->>>>>>> 095bdc10
                       make_pdfs, prefia, image_data):
     # Does a rough alignment, and if that works, does a precision alignment and writes the corrected
     # FastQ reads to disk
@@ -178,11 +166,11 @@
 def process_data_image(path_info, all_tile_data, um_per_pixel, make_pdfs, channel,
                        fastq_image_aligner, min_hits, (h5_filename, base_name, stats_filepath, row, column)):
     image = load_image(h5_filename, channel, row, column)
-    cluster_filepath = os.path.join(base_name, '%s.cat' % image.index)
+    sexcat_filepath = os.path.join(base_name, '%s.cat' % image.index)
     stats_filepath = os.path.join(path_info.results_directory, base_name, stats_filepath)
     local_fia = deepcopy(fastq_image_aligner)
     local_fia.set_image_data(image, um_per_pixel)
-    local_fia.set_clusters_from_file(cluster_filepath)
+    local_fia.set_sexcat_from_file(sexcat_filepath)
     local_fia.alignment_from_alignment_file(stats_filepath)
     try:
         local_fia.precision_align_only(min_hits)
@@ -282,16 +270,11 @@
 
 
 def process_alignment_image(rotation_adjustment, snr, sequencing_chip, base_name, um_per_pixel, image, possible_tile_keys, fia):
-<<<<<<< HEAD
-    cluster_filepath = os.path.join(base_name, '%s.cat' % image.index)
-    if not os.path.exists(cluster_filepath):
-=======
     sexcat_fpath = os.path.join(base_name, '%s.cat' % image.index)
     if not os.path.exists(sexcat_fpath):
->>>>>>> 095bdc10
         return fia
     fia.set_image_data(image, um_per_pixel)
-    fia.set_clusters_from_file(cluster_filepath)
+    fia.set_sexcat_from_file(sexcat_fpath)
     fia.rough_align(possible_tile_keys,
                     sequencing_chip.rotation_estimate + rotation_adjustment,
                     sequencing_chip.tile_width,
